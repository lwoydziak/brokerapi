--- conflicted
+++ resolved
@@ -189,19 +189,14 @@
 			instanceIDLogKey: instanceID,
 		})
 
-<<<<<<< HEAD
-		asyncAllowed := req.FormValue("accepts_incomplete") == "true"
-
-		isAsync, err := serviceBroker.Deprovision(instanceID, asyncAllowed)
-		if err != nil {
-=======
 		details := DeprovisionDetails{
 			PlanID:    req.FormValue("plan_id"),
 			ServiceID: req.FormValue("service_id"),
 		}
-
-		if err := serviceBroker.Deprovision(instanceID, details); err != nil {
->>>>>>> 922ff839
+		asyncAllowed := req.FormValue("accepts_incomplete") == "true"
+
+		isAsync, err := serviceBroker.Deprovision(instanceID, details, asyncAllowed)
+		if err != nil {
 			switch err {
 			case ErrInstanceDoesNotExist:
 				logger.Error(instanceMissingErrorKey, err)
@@ -318,53 +313,50 @@
 	w.WriteHeader(status)
 
 	encoder := json.NewEncoder(w)
-<<<<<<< HEAD
-	encoder.Encode(response)
-}
-
-func lastOperation(serviceBroker ServiceBroker, router httpRouter, logger lager.Logger) http.HandlerFunc {
-	return func(w http.ResponseWriter, req *http.Request) {
-		vars := router.Vars(req)
-		instanceID := vars["instance_id"]
-
-		logger := logger.Session(lastOperationLogKey, lager.Data{
-			instanceIDLogKey: instanceID,
-		})
-
-		logger.Info("starting-check-for-operation")
-
-		lastOperation, err := serviceBroker.LastOperation(instanceID)
-
-		if err != nil {
-			switch err {
-			case ErrInstanceDoesNotExist:
-				logger.Error(instanceMissingErrorKey, err)
-				respond(w, http.StatusNotFound, ErrorResponse{
-					Description: err.Error(),
-				})
-			default:
-				logger.Error(unknownErrorKey, err)
-				respond(w, http.StatusInternalServerError, ErrorResponse{
-					Description: err.Error(),
-				})
-			}
-
-			return
-		}
-
-		logger.WithData(lager.Data{"state": lastOperation.State}).Info("done-check-for-operation")
-
-		lastOperationResponse := LastOperationResponse{
-			State:       string(lastOperation.State),
-			Description: lastOperation.Description,
-		}
-
-		respond(w, http.StatusOK, lastOperationResponse)
-=======
 	err := encoder.Encode(response)
 	if err != nil {
 		fmt.Printf("response being attempted %d %#v\n", status, response)
 		fmt.Println(err)
->>>>>>> 922ff839
+	}
+}
+
+func lastOperation(serviceBroker ServiceBroker, router httpRouter, logger lager.Logger) http.HandlerFunc {
+	return func(w http.ResponseWriter, req *http.Request) {
+		vars := router.Vars(req)
+		instanceID := vars["instance_id"]
+
+		logger := logger.Session(lastOperationLogKey, lager.Data{
+			instanceIDLogKey: instanceID,
+		})
+
+		logger.Info("starting-check-for-operation")
+
+		lastOperation, err := serviceBroker.LastOperation(instanceID)
+
+		if err != nil {
+			switch err {
+			case ErrInstanceDoesNotExist:
+				logger.Error(instanceMissingErrorKey, err)
+				respond(w, http.StatusNotFound, ErrorResponse{
+					Description: err.Error(),
+				})
+			default:
+				logger.Error(unknownErrorKey, err)
+				respond(w, http.StatusInternalServerError, ErrorResponse{
+					Description: err.Error(),
+				})
+			}
+
+			return
+		}
+
+		logger.WithData(lager.Data{"state": lastOperation.State}).Info("done-check-for-operation")
+
+		lastOperationResponse := LastOperationResponse{
+			State:       string(lastOperation.State),
+			Description: lastOperation.Description,
+		}
+
+		respond(w, http.StatusOK, lastOperationResponse)
 	}
 }